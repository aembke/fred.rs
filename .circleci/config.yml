--- conflicted
+++ resolved
@@ -75,21 +75,11 @@
       - run:
           name: Clear the cargo git cache
           command: rm -rf ~/.cargo/git/* && rm -rf ~/.cargo/registry/cache/*
-<<<<<<< HEAD
-      - run:
-          name: Run tests with all features
-          command: cargo clean && eval `ssh-agent` && ssh-add ~/.ssh/id_rsa && tests/runners/all-features.sh
-          no_output_timeout: 20m
-  test-sentinel:
-    docker:
-      - image: cimg/rust:1.57.0
-=======
   setup_host:
     steps:
       - install_openssl
       - install_cargo_nextest
   setup_docker_compose:
->>>>>>> 0d1c38be
     steps:
       - run:
           name: Install Docker Compose
