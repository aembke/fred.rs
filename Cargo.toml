[package]
name = "fred"
<<<<<<< HEAD
version = "5.0.0"
=======
version = "4.3.2"
>>>>>>> 93ddcadd
authors = ["Alec Embke <aembke@gmail.com>"]
edition = "2018"
description = "An async Redis client for Rust built on Futures and Tokio."
readme = "README.md"
repository = "https://github.com/aembke/fred.rs"
homepage = "https://github.com/aembke/fred.rs"
keywords = ["redis", "futures", "async", "cluster", "tokio"]
categories = ["asynchronous", "database", "web-programming"]
license = "MIT"

[package.metadata.docs.rs]
all-features = true
rustdoc-args = ["--cfg", "docsrs"]

[dependencies]
arcstr = "1.1"
arc-swap = "1.5"
tokio = { version = "1", features = ["full"] }
tokio-util = { version = "0.6", features = ["codec"] }
cfg-if = "1.0.0"
bytes = "1.1"
bytes-utils = "0.1"
futures = "0.3"
parking_lot = "0.11"
lazy_static = "1.4"
redis-protocol = { version = "4.0", features = ["decode-mut"] }
log = "0.4"
pretty_env_logger = "0.4"
float-cmp = "0.8"
url = "2.2"
tokio-stream = "0.1"
sha-1 = "0.9"
rand = "0.8"
async-trait = "0.1"
semver = "1.0"
native-tls = { version = "0.2", optional = true }
tokio-native-tls = { version = "0.3", optional = true }
tracing = { version = "0.1", optional = true }
tracing-futures = { version = "0.2", optional = true }
nom = { version = "6.1", optional = true }
serde_json = { version = "1", optional = true }

[dev-dependencies]
prometheus = "0.12"
subprocess = "0.2.7"
maplit = "1.0"

[lib]
doc = true
name = "fred"
test = true

[[example]]
name = "resilience"
required-features = ["custom-reconnect-errors"]

[[example]]
name = "basic"
required-features = ["partial-tracing"]

[[example]]
name = "monitor"
required-features = ["monitor"]

[[example]]
name = "prometheus"
required-features = ["metrics"]

[[example]]
name = "pubsub"
required-features = ["subscriber-client"]

[[example]]
name = "serde"
required-features = ["serde-json"]

[features]
default = ["ignore-auth-error", "pool-prefer-active", "enable-tls"]
fallback = []
serde-json = ["serde_json"]
subscriber-client = []
metrics = []
ignore-auth-error = []
enable-tls = ["native-tls", "tokio-native-tls"]
vendored-tls = ["enable-tls", "native-tls/vendored"]
mocks = []
reconnect-on-auth-error = []
pool-prefer-active = []
full-tracing = ["partial-tracing", "tracing", "tracing-futures"]
partial-tracing = ["tracing", "tracing-futures"]
blocking-encoding = ["tokio/rt-multi-thread"]
network-logs = []
custom-reconnect-errors = []
monitor = ["nom"]
sentinel-client = []
sentinel-auth = []
# Testing Features
sentinel-tests = []
# a testing feature to randomly stop, restart, and rebalance the cluster while tests are running
chaos-monkey = ["custom-reconnect-errors"]
# tests that may not work on some systems that have low file descriptor limits
fd-tests = []<|MERGE_RESOLUTION|>--- conflicted
+++ resolved
@@ -1,10 +1,6 @@
 [package]
 name = "fred"
-<<<<<<< HEAD
-version = "5.0.0"
-=======
-version = "4.3.2"
->>>>>>> 93ddcadd
+version = "5.0.0-beta.1"
 authors = ["Alec Embke <aembke@gmail.com>"]
 edition = "2018"
 description = "An async Redis client for Rust built on Futures and Tokio."
