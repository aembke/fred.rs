--- conflicted
+++ resolved
@@ -1,10 +1,6 @@
 [package]
 name = "fred"
-<<<<<<< HEAD
 version = "6.0.0"
-=======
-version = "5.2.0"
->>>>>>> b3e82786
 authors = ["Alec Embke <aembke@gmail.com>"]
 edition = "2018"
 description = "An async Redis client for Rust built on Futures and Tokio."
@@ -22,11 +18,7 @@
 [dependencies]
 arcstr = "1.1"
 arc-swap = "1.5"
-<<<<<<< HEAD
-tokio = { version = "1", features = ["net", "sync", "rt"] }
-=======
 tokio = { version = "1", features = ["net", "sync", "rt", "macros"] }
->>>>>>> b3e82786
 tokio-util = { version = "0.6", features = ["codec"] }
 cfg-if = "1.0.0"
 bytes = "1.1"
